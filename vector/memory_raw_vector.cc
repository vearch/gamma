/**
 * Copyright 2019 The Gamma Authors.
 *
 * This source code is licensed under the Apache License, Version 2.0 license
 * found in the LICENSE file in the root directory of this source tree.
 */

#include <unistd.h>

#include "memory_raw_vector.h"
#include "error_code.h"

using std::string;
<<<<<<< HEAD
using namespace rocksdb;
=======

#ifdef WITH_ROCKSDB
using namespace rocksdb;
#endif
>>>>>>> 5af52539

namespace tig_gamma {

MemoryRawVector::MemoryRawVector(VectorMetaInfo *meta_info,
                                 const std::string &root_path,
                                 const StoreParams &store_params,
                                 const char *docids_bitmap)
    : RawVector(meta_info, root_path, docids_bitmap, store_params) {
  segments_ = nullptr;
  nsegments_ = 0;
  segment_size_ = store_params.segment_size_;
  vector_byte_size_ = data_size_ * meta_info->Dimension();
  current_segment_ = nullptr;
  curr_idx_in_seg_ = 0;
}

MemoryRawVector::~MemoryRawVector() {
  for (int i = 0; i < nsegments_; i++) {
    CHECK_DELETE_ARRAY(segments_[i]);
  }
  CHECK_DELETE_ARRAY(segments_);
}

int MemoryRawVector::InitStore() {
  const std::string &name = meta_info_->Name();
  string db_path = this->root_path_ + "/" + name;
#ifdef WITH_ROCKSDB
  if (rdb_.Open(db_path)) {
    LOG(ERROR) << "open rocks db error, path=" << db_path;
    return IO_ERR;
  }
#endif
  segments_ = new uint8_t *[kMaxSegments];
  std::fill_n(segments_, kMaxSegments, nullptr);
  if (ExtendSegments()) return -2;
  LOG(INFO) << "init success, segment_size=" << segment_size_;
  return SUCC;
}

int MemoryRawVector::AddToStore(uint8_t *v, int len) {
  ScopeVector svec;
  if (Compress(v, svec)) {
    return INTERNAL_ERR;
  }

  AddToMem((uint8_t *)svec.Get(), vector_byte_size_);
#ifdef WITH_ROCKSDB
  int total = meta_info_->Size();
  rdb_.Put(total, (const char *)svec.Get(), vector_byte_size_);
#endif
  return SUCC;
}

int MemoryRawVector::AddToMem(uint8_t *v, int len) {
  assert(len == vector_byte_size_);
  if (curr_idx_in_seg_ == segment_size_ && ExtendSegments()) return -2;
  memcpy((void *)(current_segment_ + curr_idx_in_seg_ * vector_byte_size_),
         (void *)v, vector_byte_size_);
  ++curr_idx_in_seg_;
  return 0;
}

int MemoryRawVector::ExtendSegments() {
  if (nsegments_ >= kMaxSegments) {
    LOG(ERROR) << this->desc_ << "segment number can't be > " << kMaxSegments;
    return LIMIT_ERR;
  }
  segments_[nsegments_] =
      new (std::nothrow) uint8_t[segment_size_ * vector_byte_size_];
  current_segment_ = segments_[nsegments_];
  if (current_segment_ == nullptr) {
    LOG(ERROR) << this->desc_
               << "malloc new segment failed, segment num=" << nsegments_
               << ", segment size=" << segment_size_;
    return ALLOC_ERR;
  }
  curr_idx_in_seg_ = 0;
  ++nsegments_;
  LOG(INFO) << "extend segment sucess! nsegments=" << nsegments_;
  return SUCC;
}

int MemoryRawVector::GetVectorHeader(int start, int n, ScopeVectors &vecs,
                                     std::vector<int> &lens) {
  if (start + n > (int)meta_info_->Size()) return -1;

  while (n) {
    uint8_t *cmprs_v = segments_[start / segment_size_] +
                       (size_t)start % segment_size_ * vector_byte_size_;
    int len = segment_size_ - start % segment_size_;
    if (len > n) len = n;

    uint8_t *vec = nullptr;
    bool deletable = false;
    if (Decompress(cmprs_v, len, vec, deletable)) {
      return INTERNAL_ERR;
    }

    vecs.Add(vec, deletable);
    lens.push_back(len);
    start += len;
    n -= len;
  }
  return SUCC;
}

int MemoryRawVector::UpdateToStore(int vid, uint8_t *v, int len) {
  ScopeVector svec;
  if (this->Compress(v, svec)) {
    return INTERNAL_ERR;
  }

  memcpy((void *)(segments_[vid / segment_size_] +
                  (size_t)vid % segment_size_ * vector_byte_size_),
         (void *)svec.Get(), vector_byte_size_);
#ifdef WITH_ROCKSDB
  rdb_.Put(vid, (const char *)svec.Get(), vector_byte_size_);
#endif
  return SUCC;
}

int MemoryRawVector::GetVector(long vid, const uint8_t *&vec,
                               bool &deletable) const {
  uint8_t *cmprs_v = segments_[vid / segment_size_] +
                     (size_t)vid % segment_size_ * vector_byte_size_;
  uint8_t *v = nullptr;
  if (Decompress(cmprs_v, 1, v, deletable)) {
    return INTERNAL_ERR;
  }
  vec = v;
  return SUCC;
}

int MemoryRawVector::LoadVectors(int vec_num) {
#ifdef WITH_ROCKSDB
  rocksdb::Iterator *it = rdb_.db_->NewIterator(rocksdb::ReadOptions());
  utils::ScopeDeleter1<rocksdb::Iterator> del1(it);
  string start_key;
  rdb_.ToRowKey(0, start_key);
  it->Seek(Slice(start_key));
  for (int c = 0; c < vec_num; c++, it->Next()) {
    if (!it->Valid()) {
      LOG(ERROR) << "load vectors error, expected num=" << vec_num
                 << ", current=" << c;
      return INTERNAL_ERR;
    }
    Slice value = it->value();
    AddToMem((uint8_t *)value.data_, vector_byte_size_);
  }
#else
  LOG(ERROR) << "rocksdb is need for loading vectors";
#endif

  return SUCC;
}

}  // namespace tig_gamma<|MERGE_RESOLUTION|>--- conflicted
+++ resolved
@@ -11,14 +11,11 @@
 #include "error_code.h"
 
 using std::string;
-<<<<<<< HEAD
-using namespace rocksdb;
-=======
 
 #ifdef WITH_ROCKSDB
 using namespace rocksdb;
 #endif
->>>>>>> 5af52539
+
 
 namespace tig_gamma {
 
